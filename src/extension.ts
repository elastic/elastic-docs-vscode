/*
 * Copyright Elasticsearch B.V. and/or licensed to Elasticsearch B.V. under one
 * or more contributor license agreements. See the NOTICE file distributed with
 * this work for additional information regarding copyright
 * ownership. Elasticsearch B.V. licenses this file to you under
 * the Apache License, Version 2.0 (the "License"); you may
 * not use this file except in compliance with the License.
 * You may obtain a copy of the License at
 *
 *	http://www.apache.org/licenses/LICENSE-2.0
 *
 * Unless required by applicable law or agreed to in writing,
 * software distributed under the License is distributed on an
 * "AS IS" BASIS, WITHOUT WARRANTIES OR CONDITIONS OF ANY
 * KIND, either express or implied.  See the License for the
 * specific language governing permissions and limitations
 * under the License.
 */

import * as vscode from 'vscode';
import { DirectiveCompletionProvider } from './directiveCompletionProvider';
import { ParameterCompletionProvider } from './parameterCompletionProvider';
import { RoleCompletionProvider } from './roleCompletionProvider';
import { DirectiveDiagnosticProvider } from './directiveDiagnosticProvider';
import { SubstitutionCompletionProvider } from './substitutionCompletionProvider';
import { SubstitutionHoverProvider } from './substitutionHoverProvider';
import { FrontmatterCompletionProvider } from './frontmatterCompletionProvider';
import { FrontmatterValidationProvider } from './frontmatterValidationProvider';
import { SubstitutionValidationProvider } from './substitutionValidationProvider';
import { SubstitutionCodeActionProvider } from './substitutionCodeActionProvider';
import { UndefinedSubstitutionValidator } from './undefinedSubstitutionValidator';
<<<<<<< HEAD
import { substitutionCache } from './substitutions';
import { VersionsCache } from './versionsCache';
=======
import { substitutionCache, initializeSubstitutionsForWeb } from './substitutions';
>>>>>>> e46f322d

import { outputChannel } from './logger';
import { performanceLogger } from './performanceLogger';

export function activate(context: vscode.ExtensionContext): void {
    // Debug logging
    outputChannel.appendLine('Elastic Docs V3 Utilities: Extension activated');
    outputChannel.appendLine('Registering completion providers...');

<<<<<<< HEAD
    // Initialize versions cache from GitHub (fails silently if unable to fetch)
    const versionsCache = VersionsCache.getInstance();
    versionsCache.initialize().then(() => {
        outputChannel.appendLine('Versions cache initialized from GitHub');
        // Clear substitution cache to ensure versions are picked up
        substitutionCache.clear();
    }).catch(err => {
        outputChannel.appendLine(`Failed to initialize versions cache: ${err}`);
=======
    // Initialize substitutions for web environment (async, non-blocking)
    initializeSubstitutionsForWeb().catch(err => {
        outputChannel.appendLine(`Failed to initialize substitutions for web: ${err}`);
>>>>>>> e46f322d
    });

    // Apply color customizations programmatically
    applyColorCustomizations();

    // Test grammar loading
    testGrammarLoading();

    // Ensure we're working with markdown files and handle potential conflicts

    // Note: getLanguages() is async, but we'll proceed without this check
    // as the extension should work fine even if markdown support is loaded later

    const directiveProvider = new DirectiveCompletionProvider();
    const parameterProvider = new ParameterCompletionProvider();
    const roleProvider = new RoleCompletionProvider();
    const diagnosticProvider = new DirectiveDiagnosticProvider();
    const substitutionProvider = new SubstitutionCompletionProvider();
    const substitutionHoverProvider = new SubstitutionHoverProvider();
    const frontmatterProvider = new FrontmatterCompletionProvider();
    const frontmatterValidator = new FrontmatterValidationProvider();
    const substitutionValidator = new SubstitutionValidationProvider();
    const undefinedSubstitutionValidator = new UndefinedSubstitutionValidator();
    const substitutionCodeActionProvider = new SubstitutionCodeActionProvider();

    // Register completion providers for markdown files
    context.subscriptions.push(
        vscode.languages.registerCompletionItemProvider(
            { scheme: '*', language: 'markdown', pattern: '**/*.md' },
            directiveProvider,
            ':', '{'
        )
    );

    context.subscriptions.push(
        vscode.languages.registerCompletionItemProvider(
            { scheme: '*', language: 'markdown', pattern: '**/*.md' },
            parameterProvider,
            ':'
        )
    );

    context.subscriptions.push(
        vscode.languages.registerCompletionItemProvider(
            { scheme: '*', language: 'markdown', pattern: '**/*.md' },
            roleProvider,
            '{', '`'
        )
    );

    context.subscriptions.push(
        vscode.languages.registerCompletionItemProvider(
            { scheme: '*', language: 'markdown', pattern: '**/*.md' },
            substitutionProvider,
            '{', '|'
        )
    );
    outputChannel.appendLine('Substitution completion provider registered');

    // Register hover provider for substitution variables
    context.subscriptions.push(
        vscode.languages.registerHoverProvider(
            { scheme: '*', language: 'markdown', pattern: '**/*.md' },
            substitutionHoverProvider
        )
    );
    outputChannel.appendLine('Substitution hover provider registered');

    // Register code action provider for substitution quick fixes
    context.subscriptions.push(
        vscode.languages.registerCodeActionsProvider(
            { scheme: '*', language: 'markdown', pattern: '**/*.md' },
            substitutionCodeActionProvider,
            {
                providedCodeActionKinds: SubstitutionCodeActionProvider.providedCodeActionKinds
            }
        )
    );
    outputChannel.appendLine('Substitution code action provider registered');

    // Register frontmatter completion provider
    // Trigger on colon for values, space after colon, and other key characters
    context.subscriptions.push(
        vscode.languages.registerCompletionItemProvider(
            { scheme: '*', language: 'markdown', pattern: '**/*.md' },
            frontmatterProvider,
            ':', ' ', '-' // Colon triggers value completion, space triggers after colon, dash for arrays
        )
    );
    outputChannel.appendLine('Frontmatter completion provider registered');

    // Register diagnostic providers
    const diagnosticCollection = vscode.languages.createDiagnosticCollection('elastic-directives');
    const frontmatterDiagnosticCollection = vscode.languages.createDiagnosticCollection('elastic-frontmatter');
    const substitutionDiagnosticCollection = vscode.languages.createDiagnosticCollection('elastic-substitution');
    const undefinedSubDiagnosticCollection = vscode.languages.createDiagnosticCollection('elastic-undefined-sub');
    context.subscriptions.push(diagnosticCollection);
    context.subscriptions.push(frontmatterDiagnosticCollection);
    context.subscriptions.push(substitutionDiagnosticCollection);
    context.subscriptions.push(undefinedSubDiagnosticCollection);

    // PERFORMANCE OPTIMIZATION: Debounced diagnostics update
    let diagnosticsUpdateTimeout: NodeJS.Timeout | undefined;
    const updateDiagnostics = (document: vscode.TextDocument): void => {
        if (document.languageId !== 'markdown') return;

        // Clear existing timeout to debounce rapid updates
        if (diagnosticsUpdateTimeout) {
            clearTimeout(diagnosticsUpdateTimeout);
        }

        // Debounce diagnostics updates by 500ms
        diagnosticsUpdateTimeout = setTimeout(() => {
            try {
                performanceLogger.measureSync(
                    'Extension.updateDiagnostics',
                    () => {
                        try {
                            // Directive diagnostics
                            const diagnostics = diagnosticProvider.provideDiagnostics(document);
                            diagnosticCollection.set(document.uri, diagnostics);
                        } catch (err) {
                            outputChannel.appendLine(`Error in directive diagnostics: ${err}`);
                        }

                        try {
                            // Frontmatter diagnostics
                            const frontmatterDiagnostics = frontmatterValidator.validateDocument(document);
                            frontmatterDiagnosticCollection.set(document.uri, frontmatterDiagnostics);
                        } catch (err) {
                            outputChannel.appendLine(`Error in frontmatter diagnostics: ${err}`);
                        }

                        try {
                            // Substitution diagnostics (suggests using subs instead of literals)
                            const substitutionDiagnostics = substitutionValidator.validateDocument(document);
                            substitutionDiagnosticCollection.set(document.uri, substitutionDiagnostics);
                        } catch (err) {
                            outputChannel.appendLine(`Error in substitution diagnostics: ${err}`);
                        }

                        try {
                            // Undefined substitution diagnostics (warns about undefined subs)
                            const undefinedSubDiagnostics = undefinedSubstitutionValidator.validateDocument(document);
                            undefinedSubDiagnosticCollection.set(document.uri, undefinedSubDiagnostics);
                        } catch (err) {
                            outputChannel.appendLine(`Error in undefined substitution diagnostics: ${err}`);
                        }
                    },
                    { fileName: document.fileName }
                );
            } catch (err) {
                outputChannel.appendLine(`Fatal error in updateDiagnostics: ${err}`);
            }
        }, 500);
    };

    // Initial diagnostics for already open documents
    if (vscode.window.activeTextEditor) {
        try {
            updateDiagnostics(vscode.window.activeTextEditor.document);
        } catch (err) {
            outputChannel.appendLine(`Error updating diagnostics for active editor: ${err}`);
        }
    }

    // Listen for document opens
    context.subscriptions.push(
        vscode.workspace.onDidOpenTextDocument(document => {
            try {
                updateDiagnostics(document);
            } catch (err) {
                outputChannel.appendLine(`Error updating diagnostics on document open: ${err}`);
            }
        })
    );

    // PERFORMANCE OPTIMIZATION: Single document save listener with smart cache management
    context.subscriptions.push(
        vscode.workspace.onDidSaveTextDocument(document => {
            try {
                if (document.fileName.endsWith('docset.yml') || document.fileName.endsWith('_docset.yml')) {
                    // Docset.yml changed - clear cache and re-validate all markdown documents
                    performanceLogger.measureSync(
                        'Extension.docsetFileChanged',
                        () => {
                            substitutionCache.clear();
                            outputChannel.appendLine('Substitution cache cleared due to docset.yml change');

                            // Re-validate all open markdown documents
                            const markdownDocs = vscode.workspace.textDocuments.filter(doc => doc.languageId === 'markdown');
                            markdownDocs.forEach(doc => {
                                try {
                                    updateDiagnostics(doc);
                                } catch (err) {
                                    outputChannel.appendLine(`Error updating diagnostics for ${doc.fileName}: ${err}`);
                                }
                            });
                        },
                        { docsetFile: document.fileName, markdownDocCount: vscode.workspace.textDocuments.filter(doc => doc.languageId === 'markdown').length }
                    );
                } else if (document.languageId === 'markdown') {
                    // Markdown file saved - clear cache for this document since frontmatter might have changed
                    // and update diagnostics for this specific document
                    try {
                        if (substitutionCache.has(document.uri.fsPath)) {
                            substitutionCache.delete(document.uri.fsPath);
                            outputChannel.appendLine(`Substitution cache cleared for ${document.fileName}`);
                        }
                        updateDiagnostics(document);
                    } catch (err) {
                        outputChannel.appendLine(`Error processing markdown save for ${document.fileName}: ${err}`);
                    }
                }
            } catch (err) {
                outputChannel.appendLine(`Error in save document handler: ${err}`);
            }
        })
    );

    // Register command to replace entire line
    context.subscriptions.push(
        vscode.commands.registerCommand('elastic-docs-v3.replaceEntireLine', (template: string) => {
            const editor = vscode.window.activeTextEditor;
            if (!editor) return;

            const position = editor.selection.active;
            const line = editor.document.lineAt(position.line);

            // Replace the entire line with the template
            const range = new vscode.Range(
                new vscode.Position(position.line, 0),
                new vscode.Position(position.line, line.text.length)
            );

            editor.edit(editBuilder => {
                editBuilder.replace(range, template);
            });
        })
    );

    // Register command to manually refresh versions cache
    context.subscriptions.push(
        vscode.commands.registerCommand('elastic-docs-v3.refreshVersions', async () => {
            try {
                await vscode.window.withProgress({
                    location: vscode.ProgressLocation.Notification,
                    title: "Refreshing versions from GitHub...",
                    cancellable: false
                }, async () => {
                    // Clear the cache first to force a fresh fetch
                    versionsCache.clear();

                    // Fetch new versions
                    await versionsCache.initialize();

                    // Clear substitution cache to ensure new versions are picked up
                    substitutionCache.clear();

                    // Re-validate all open markdown documents
                    const markdownDocs = vscode.workspace.textDocuments.filter(doc => doc.languageId === 'markdown');
                    markdownDocs.forEach(doc => updateDiagnostics(doc));
                });

                // Get version count for confirmation message
                const versions = versionsCache.getVersions();
                const count = Object.keys(versions).length;

                vscode.window.showInformationMessage(
                    `Versions cache refreshed successfully! Loaded ${count} version${count !== 1 ? 's' : ''}.`
                );
                outputChannel.appendLine(`Versions cache manually refreshed: ${count} versions loaded`);
            } catch (error) {
                vscode.window.showErrorMessage(`Failed to refresh versions cache: ${error}`);
                outputChannel.appendLine(`Error refreshing versions cache: ${error}`);
            }
        })
    );

    // Periodically refresh versions cache (every hour)
    const refreshInterval = setInterval(() => {
        versionsCache.refreshIfNeeded().then(() => {
            // Clear substitution cache when versions are refreshed
            substitutionCache.clear();
        });
    }, 1000 * 60 * 60); // 1 hour

    // Clean up interval on deactivation
    context.subscriptions.push({
        dispose: () => clearInterval(refreshInterval)
    });

    // PERFORMANCE OPTIMIZATION: Removed debug timeout to reduce overhead
}

function applyColorCustomizations(): void {
    const config = vscode.workspace.getConfiguration('editor');
    const currentCustomizations = config.get('tokenColorCustomizations') as Record<string, unknown> || {};

    // Define our custom color rules
    const elasticRules = [
        {
            "scope": "markup.directive.punctuation.elastic",
            "settings": {
                "foreground": "#569cd6",
                "fontStyle": "bold"
            }
        },
        {
            "scope": "markup.directive.punctuation.brace.elastic",
            "settings": {
                "foreground": "#569cd6",
                "fontStyle": "bold"
            }
        },
        {
            "scope": "markup.directive.name.elastic",
            "settings": {
                "foreground": "#4ec9b0",
                "fontStyle": "bold"
            }
        },
        {
            "scope": "markup.directive.argument.elastic",
            "settings": {
                "foreground": "#ce9178",
                "fontStyle": "italic"
            }
        },
        {
            "scope": "markup.role.name.elastic",
            "settings": {
                "foreground": "#c586c0",
                "fontStyle": "bold"
            }
        },
        {
            "scope": "markup.role.punctuation.elastic",
            "settings": {
                "foreground": "#c586c0"
            }
        },
        {
            "scope": "markup.role.content.elastic",
            "settings": {
                "foreground": "#d7ba7d"
            }
        },
        {
            "scope": "markup.substitution.punctuation.elastic",
            "settings": {
                "foreground": "#569cd6",
                "fontStyle": "bold"
            }
        },
        {
            "scope": "markup.substitution.variable.elastic",
            "settings": {
                "foreground": "#4ec9b0",
                "fontStyle": "bold"
            }
        },
        {
            "scope": "markup.substitution.mutation.pipe.elastic",
            "settings": {
                "foreground": "#d4d4d4",
                "fontStyle": ""
            }
        },
        {
            "scope": "markup.substitution.mutation.operator.elastic",
            "settings": {
                "foreground": "#dcdcaa",
                "fontStyle": "italic"
            }
        }
    ];

    // Merge with existing rules
    const existingRules = (currentCustomizations.textMateRules as unknown[]) || [];
    const newRules = [...existingRules, ...elasticRules];

    // Apply the customizations
    config.update('tokenColorCustomizations', {
        ...currentCustomizations,
        textMateRules: newRules
    }, vscode.ConfigurationTarget.Global);
}

function testGrammarLoading(): void {
    // PERFORMANCE OPTIMIZATION: Removed debug timeout to reduce overhead
    // Grammar loading is handled automatically by VS Code
}

export function deactivate(): void {}<|MERGE_RESOLUTION|>--- conflicted
+++ resolved
@@ -29,12 +29,8 @@
 import { SubstitutionValidationProvider } from './substitutionValidationProvider';
 import { SubstitutionCodeActionProvider } from './substitutionCodeActionProvider';
 import { UndefinedSubstitutionValidator } from './undefinedSubstitutionValidator';
-<<<<<<< HEAD
-import { substitutionCache } from './substitutions';
+import { substitutionCache, initializeSubstitutionsForWeb } from './substitutions';
 import { VersionsCache } from './versionsCache';
-=======
-import { substitutionCache, initializeSubstitutionsForWeb } from './substitutions';
->>>>>>> e46f322d
 
 import { outputChannel } from './logger';
 import { performanceLogger } from './performanceLogger';
@@ -44,7 +40,6 @@
     outputChannel.appendLine('Elastic Docs V3 Utilities: Extension activated');
     outputChannel.appendLine('Registering completion providers...');
 
-<<<<<<< HEAD
     // Initialize versions cache from GitHub (fails silently if unable to fetch)
     const versionsCache = VersionsCache.getInstance();
     versionsCache.initialize().then(() => {
@@ -53,11 +48,11 @@
         substitutionCache.clear();
     }).catch(err => {
         outputChannel.appendLine(`Failed to initialize versions cache: ${err}`);
-=======
+    });
+
     // Initialize substitutions for web environment (async, non-blocking)
     initializeSubstitutionsForWeb().catch(err => {
         outputChannel.appendLine(`Failed to initialize substitutions for web: ${err}`);
->>>>>>> e46f322d
     });
 
     // Apply color customizations programmatically
