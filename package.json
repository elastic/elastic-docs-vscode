{
  "name": "elastic-docs-v3-utilities",
<<<<<<< HEAD
  "displayName": "Elastic Docs V3 Utilities",
  "description": "VSCode extension for Elastic Docs V3 Markdown authoring with directive autocompletion",
  "version": "0.12.0",
  "publisher": "elastic",
=======
  "displayName": "Elastic Docs Utilities",
  "description": "Utilities for Elastic Docs authoring",
  "version": "0.11.8",
  "publisher": "Elastic",
>>>>>>> e46f322d
  "repository": {
    "type": "git",
    "url": "https://github.com/elastic/elastic-docs-v3-vscode"
  },
  "engines": {
    "vscode": "^1.74.0"
  },
  "categories": [
    "Other"
  ],
  "icon": "images/icon.png",
  "activationEvents": [
    "onLanguage:markdown",
    "onStartupFinished"
  ],
  "main": "./out/extension.js",
  "browser": "./out/extension-web.js",
  "contributes": {
    "languages": [
      {
        "id": "markdown",
        "extensions": [
          ".md"
        ]
      }
    ],
    "grammars": [
      {
        "path": "./syntaxes/elastic-markdown.tmLanguage.json",
        "scopeName": "elastic-directives.injection",
        "injectTo": [
          "text.html.markdown",
          "markdown"
        ],
        "embeddedLanguages": {
          "text.html.markdown": "markdown"
        },
        "priority": 1
      }
    ],
    "commands": [
      {
        "command": "elastic-docs-v3.replaceEntireLine",
        "title": "Replace entire line"
      },
      {
        "command": "elastic-docs-v3.refreshVersions",
        "title": "Elastic Docs: Refresh Versions Cache"
      }
    ]
  },
  "scripts": {
    "vscode:prepublish": "npm run compile",
    "compile": "node esbuild.js --minify",
    "watch": "node esbuild.js --watch",
    "package": "vsce package",
    "lint": "eslint src/**/*.ts",
    "lint:fix": "eslint src/**/*.ts --fix",
    "test": "node ./out/test/runTest.js",
    "copyright:check": "node scripts/check-copyright.js",
    "copyright:fix": "node scripts/check-copyright.js --fix"
  },
  "devDependencies": {
    "@types/node": "18.x",
    "@types/vscode": "^1.74.0",
    "@typescript-eslint/eslint-plugin": "^5.45.0",
    "@typescript-eslint/parser": "^5.45.0",
    "esbuild": "^0.25.11",
    "eslint": "^8.28.0",
    "typescript": "^4.9.4"
  }
}<|MERGE_RESOLUTION|>--- conflicted
+++ resolved
@@ -1,16 +1,9 @@
 {
   "name": "elastic-docs-v3-utilities",
-<<<<<<< HEAD
-  "displayName": "Elastic Docs V3 Utilities",
+  "displayName": "Elastic Docs Utilities",
   "description": "VSCode extension for Elastic Docs V3 Markdown authoring with directive autocompletion",
   "version": "0.12.0",
-  "publisher": "elastic",
-=======
-  "displayName": "Elastic Docs Utilities",
-  "description": "Utilities for Elastic Docs authoring",
-  "version": "0.11.8",
   "publisher": "Elastic",
->>>>>>> e46f322d
   "repository": {
     "type": "git",
     "url": "https://github.com/elastic/elastic-docs-v3-vscode"
